--- conflicted
+++ resolved
@@ -26,9 +26,11 @@
 * When list-tests encounters an error, a much clearer response will
   now be shown. (Robert Collins, #1271133)
 
-<<<<<<< HEAD
 INTERNALS
 ---------
+
+* pbr is now used to manage build and release tooling.
+  (Monty Taylor, Robert Collins)
 
 * The ``get_subunit_stream`` methods now return subunit v2 streams rather
   than v1 streams, preparing the way for storage of native v2 streams in
@@ -36,9 +38,6 @@
 
 * ``UI.output_stream`` is now tested for handling of non-utf8 bytestreams.
   (Robert Collins)
-=======
-* pbr is now used to manage build and release tooling. (Monty Taylor)
->>>>>>> 398a2f12
 
 0.0.18
 ++++++
