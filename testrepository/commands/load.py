#
# Copyright (c) 2009 Testrepository Contributors
#
# Licensed under either the Apache License, Version 2.0 or the BSD 3-clause
# license at the users choice. A copy of both licenses are available in the
# project source as Apache-2.0 and BSD. You may not use this file except in
# compliance with one of these two licences.
#
# Unless required by applicable law or agreed to in writing, software
# distributed under these licenses is distributed on an "AS IS" BASIS, WITHOUT
# WARRANTIES OR CONDITIONS OF ANY KIND, either express or implied.  See the
# license you chose for the specific language governing permissions and
# limitations under that license.

"""Load data into a repository."""

import optparse

import subunit
from testtools import ConcurrentTestSuite, MultiTestResult

from testrepository.commands import Command
<<<<<<< HEAD
from testrepository.repository import RepositoryNotFound
=======
from testrepository.results import TestResultFilter

>>>>>>> 9093385e

class load(Command):
    """Load a subunit stream into a repository.

    Failing tests are shown on the console and a summary of the stream is
    printed at the end.

    Unless the stream is a partial stream, any existing failures are discarded.
    """

    input_streams = ['subunit+']

    options = [
        optparse.Option("--partial", action="store_true",
            default=False, help="The stream being loaded was a partial run."),
        ]

    def run(self):
        path = self.ui.here
<<<<<<< HEAD
        try:
            repo = self.repository_factory.open(path)
        except RepositoryNotFound:
            repo = self.repository_factory.initialise(path)
        failed = False
        for stream in self.ui.iter_streams('subunit'):
            inserter = repo.get_inserter()
            evaluator = TestResult()
            output = StringIO()
            output_stream = subunit.TestProtocolClient(output)
            filtered = subunit.test_results.TestResultFilter(output_stream,
                filter_skip=True)
            case = subunit.ProtocolTestCase(stream)
            inserter.startTestRun()
            try:
                case.run(MultiTestResult(inserter, evaluator, filtered))
            finally:
                run_id = inserter.stopTestRun()
            failed = failed or not evaluator.wasSuccessful()
            self.output_run(run_id, output, evaluator)
        if failed:
=======
        repo = self.repository_factory.open(path)
        run_id = None
        # Not a full implementation of TestCase, but we only need to iterate
        # back to it. Needs to be a callable - its a head fake for
        # testsuite.add.
        cases = lambda:self.ui.iter_streams('subunit')
        def make_tests(suite):
            streams = list(suite)[0]
            for stream in streams():
                yield subunit.ProtocolTestCase(stream)
        case = ConcurrentTestSuite(cases, make_tests)
        inserter = repo.get_inserter(partial=self.ui.options.partial)
        output_result = self.ui.make_result(lambda: run_id)
        # XXX: We want to *count* skips, but not show them.
        filtered = TestResultFilter(output_result, filter_skip=False)
        filtered.startTestRun()
        inserter.startTestRun()
        try:
            case.run(MultiTestResult(inserter, filtered))
        finally:
            run_id = inserter.stopTestRun()
            filtered.stopTestRun()
        if not filtered.wasSuccessful():
>>>>>>> 9093385e
            return 1
        else:
            return 0<|MERGE_RESOLUTION|>--- conflicted
+++ resolved
@@ -20,12 +20,9 @@
 from testtools import ConcurrentTestSuite, MultiTestResult
 
 from testrepository.commands import Command
-<<<<<<< HEAD
 from testrepository.repository import RepositoryNotFound
-=======
 from testrepository.results import TestResultFilter
 
->>>>>>> 9093385e
 
 class load(Command):
     """Load a subunit stream into a repository.
@@ -45,30 +42,10 @@
 
     def run(self):
         path = self.ui.here
-<<<<<<< HEAD
         try:
             repo = self.repository_factory.open(path)
         except RepositoryNotFound:
             repo = self.repository_factory.initialise(path)
-        failed = False
-        for stream in self.ui.iter_streams('subunit'):
-            inserter = repo.get_inserter()
-            evaluator = TestResult()
-            output = StringIO()
-            output_stream = subunit.TestProtocolClient(output)
-            filtered = subunit.test_results.TestResultFilter(output_stream,
-                filter_skip=True)
-            case = subunit.ProtocolTestCase(stream)
-            inserter.startTestRun()
-            try:
-                case.run(MultiTestResult(inserter, evaluator, filtered))
-            finally:
-                run_id = inserter.stopTestRun()
-            failed = failed or not evaluator.wasSuccessful()
-            self.output_run(run_id, output, evaluator)
-        if failed:
-=======
-        repo = self.repository_factory.open(path)
         run_id = None
         # Not a full implementation of TestCase, but we only need to iterate
         # back to it. Needs to be a callable - its a head fake for
@@ -91,7 +68,6 @@
             run_id = inserter.stopTestRun()
             filtered.stopTestRun()
         if not filtered.wasSuccessful():
->>>>>>> 9093385e
             return 1
         else:
             return 0