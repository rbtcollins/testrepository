--- conflicted
+++ resolved
@@ -47,18 +47,14 @@
         return result
 
     def open(self, url):
-<<<<<<< HEAD
-        base = os.path.join(os.path.expanduser(url), '.testrepository')
-        stream = file(os.path.join(base, 'format'), 'rb')
-=======
-        base = os.path.join(url, '.testrepository')
+        path = os.path.expanduser(url)
+        base = os.path.join(path, '.testrepository')
         try:
             stream = file(os.path.join(base, 'format'), 'rb')
         except (IOError, OSError), e:
             if e.errno == errno.ENOENT:
                 raise RepositoryNotFound(url)
             raise
->>>>>>> a03f05df
         if '1\n' != stream.read():
             raise ValueError(url)
         return Repository(base)
