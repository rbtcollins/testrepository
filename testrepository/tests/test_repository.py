--- conflicted
+++ resolved
@@ -303,8 +303,7 @@
         test_name = 'testrepository.tests.test_repository.Case.method'
         run_timed(test_name, 0.1, result)
         result.stopTestRun()
-<<<<<<< HEAD
-        self.assertEqual({test_name: 1.0},
+        self.assertEqual({test_name: 0.1},
             repo.get_test_times([test_name])['known'])
 
     def test_get_test_ids(self):
@@ -317,8 +316,4 @@
         run_id = inserter.stopTestRun()
         self.assertEqual(run_id, repo.latest_id())
         returned_ids = repo.get_test_ids(run_id)
-        self.assertEqual([test.id() for test in test_cases], returned_ids)
-=======
-        self.assertEqual({test_name: 0.1},
-            repo.get_test_times([test_name])['known'])
->>>>>>> 67c8ad1a
+        self.assertEqual([test.id() for test in test_cases], returned_ids)